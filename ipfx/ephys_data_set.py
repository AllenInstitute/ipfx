<<<<<<< HEAD
import warnings
import logging
import pandas as pd
import numpy as np

from ipfx.sweep import Sweep, SweepSet
from ipfx.stimulus import StimulusOntology
=======
"""A shim for backwards compatible imports of EphysDataSet
"""
>>>>>>> c3a1452a

from allensdk.deprecated import class_deprecated

<<<<<<< HEAD
    STIMULUS_UNITS = 'stimulus_units'
    STIMULUS_CODE = 'stimulus_code'
    STIMULUS_AMPLITUDE = 'stimulus_amplitude'
    STIMULUS_NAME = 'stimulus_name'
    SWEEP_NUMBER = 'sweep_number'
    CLAMP_MODE = 'clamp_mode'

    COLUMN_NAMES = [STIMULUS_UNITS,
                    STIMULUS_CODE,
                    STIMULUS_AMPLITUDE,
                    STIMULUS_NAME,
                    CLAMP_MODE,
                    SWEEP_NUMBER,
                    ]

    LONG_SQUARE = 'long_square'
    COARSE_LONG_SQUARE = 'coarse_long_square'
    SHORT_SQUARE_TRIPLE = 'short_square_triple'
    SHORT_SQUARE = 'short_square'
    RAMP = 'ramp'

    VOLTAGE_CLAMP = "VoltageClamp"
    CURRENT_CLAMP = "CurrentClamp"

    def __init__(
            self, 
            ontology, 
            validate_stim=True, 
            deprecation_warning=False
    ):

        self.sweep_table = None
        self.ontology = ontology or StimulusOntology.default()
        self.validate_stim = validate_stim

        if deprecation_warning:
            warnings.warn(np.VisibleDeprecationWarning((
                "Instead of constructing {} instances "
                "directly, use ipfx.data_set_utils.create_data_set"
                "this will make it easier to transition to ipfx 1.0.0"
            ).format(type(self))))

    @property
    def nwb_data(self):
        warnings.warn(np.VisibleDeprecationWarning(
                "In ipfx 1.0.0 nwb_data will not be a public attribute of "
                "EphysDataSet"
        ))
        return self._nwb_data

    
    def build_sweep_table(self, sweep_info=None, deprecation_warning=True):

        if deprecation_warning:
            warnings.warn(np.VisibleDeprecationWarning(
                "in ipfx version 1.0.0 build_sweep_table will not be a "
                "public method of EphysDataSet"
            ))

        if sweep_info:
            self.add_clamp_mode(
                sweep_info, deprecation_warning=deprecation_warning
            )
            self.sweep_table = pd.DataFrame.from_records(sweep_info)
        else:
            self.sweep_table = pd.DataFrame(columns=self.COLUMN_NAMES)

    def add_clamp_mode(self, sweep_info, deprecation_warning=True):
        """
        Check if clamp mode is available and otherwise detect it
        Parameters
        ----------
        sweep_info

        Returns
        -------

        """

        if deprecation_warning:
            warnings.warn(np.VisibleDeprecationWarning(
                "in ipfx version 1.0.0 add_clamp_mode will not be a "
                "public method of EphysDataSet"
            ))

        for sweep_record in sweep_info:
            sweep_number = sweep_record["sweep_number"]
            sweep_record[self.CLAMP_MODE] = self.get_clamp_mode(sweep_number)

    def filtered_sweep_table(self,
                             clamp_mode=None,
                             stimuli=None,
                             stimuli_exclude=None,
                             ):

        st = self.sweep_table

        if clamp_mode:
            mask = st[self.CLAMP_MODE] == clamp_mode
            st = st[mask.astype(bool)]

        if stimuli:
            mask = st[self.STIMULUS_CODE].apply(
                self.ontology.stimulus_has_any_tags, args=(stimuli,), tag_type="code")
            st = st[mask.astype(bool)]

        if stimuli_exclude:
            mask = ~st[self.STIMULUS_CODE].apply(
                self.ontology.stimulus_has_any_tags, args=(stimuli_exclude,), tag_type="code")
            st = st[mask.astype(bool)]

        return st

    def get_sweep_number(self, stimuli, clamp_mode=None):

        sweeps = self.filtered_sweep_table(clamp_mode=clamp_mode,
                                           stimuli=stimuli).sort_values(by=self.SWEEP_NUMBER)

        if len(sweeps) > 1:
            logging.warning(
                "Found multiple sweeps for stimulus %s: using largest sweep number" % str(stimuli))

        if len(sweeps) == 0:
            raise IndexError("Cannot find {} sweeps with clamp mode: {} found ".format(stimuli,clamp_mode))

        return sweeps.sweep_number.values[-1]

    def get_sweep_record(self, sweep_number):
        """
        Parameters
        ----------
        sweep_number: int sweep number

        Returns
        -------
        sweep_record: dict of sweep properties
        """

        st = self.sweep_table

        if sweep_number is not None:
            mask = st[self.SWEEP_NUMBER] == sweep_number
            st = st[mask]

        return st.to_dict(orient='records')[0]

    def sweep(self, sweep_number):

        """
        Create an instance of the Sweep class with the data loaded from the from a file

        Parameters
        ----------
        sweep_number: int

        Returns
        -------
        sweep: Sweep object
        """

        sweep_data = self.get_sweep_data(sweep_number)
        sweep_record = self.get_sweep_record(sweep_number)
        sampling_rate = sweep_data['sampling_rate']
        dt = 1. / sampling_rate
        t = np.arange(0, len(sweep_data['stimulus'])) * dt

        epochs = sweep_data.get('epochs')
        clamp_mode = sweep_record['clamp_mode']

        if clamp_mode == "VoltageClamp":
            v = sweep_data['stimulus']
            i = sweep_data['response']
        elif clamp_mode == "CurrentClamp":
            v = sweep_data['response']
            i = sweep_data['stimulus']
        else:
            raise Exception("Unable to determine clamp mode for sweep " + sweep_number)

        v *= 1.0e3    # convert units V->mV
        i *= 1.0e12   # convert units A->pA

        if len(sweep_data['stimulus']) != len(sweep_data['response']):
            warnings.warn("Stimulus duration {} is not equal reponse duration {}".
                          format(len(sweep_data['stimulus']),len(sweep_data['response'])))

        try:
            sweep = Sweep(t=t,
                          v=v,
                          i=i,
                          sampling_rate=sampling_rate,
                          sweep_number=sweep_number,
                          clamp_mode=clamp_mode,
                          epochs=epochs,
                          )

        except Exception:
            logging.warning("Error reading sweep %d" % sweep_number)
            raise

        return sweep

    def sweep_set(self, sweep_numbers):
        try:
            return SweepSet([self.sweep(sn) for sn in sweep_numbers])
        except TypeError:  # not iterable
            return SweepSet([self.sweep(sweep_numbers)])

    def aligned_sweeps(self, sweep_numbers, stim_onset_delta):
        raise NotImplementedError

    def extract_sweep_stim_info(self):
        """
        Returns
        -------
        sweep_props: list of dicts
            where each dict includes sweep properties
        """

        raise NotImplementedError

    def get_recording_date(self):
        raise NotImplementedError

    def get_sweep_data(self, sweep_number):
        """
        Read sweep data from the nwb file
        Substitute trailing zeros in the response for np.nan
        because trailing zeros occur after the end of recording

        Parameters
        ----------
        sweep_number

        Returns
        -------
        dict in the format:

        {
            'stimulus': np.ndarray,
            'response': np.ndarray,
            'stimulus_unit': string,
            'sampling_rate': float
        }
        """

        sweep_data = self._nwb_data.get_sweep_data(sweep_number)

        response = sweep_data['response']

        nonzero =  np.flatnonzero(response)
        if len(nonzero) == 0:
            recording_end_idx = 0
        else:
            recording_end_idx = nonzero[-1] + 1

        sweep_data["response"] = response[:recording_end_idx]
        sweep_data["stimulus"] = sweep_data["stimulus"][:recording_end_idx]

        return sweep_data

    def get_clamp_mode(self,stimulus_number):
        raise NotImplementedError

    def get_stimulus_code(self,stimulus_number):
        raise NotImplementedError

    def get_stimulus_name(self, stim_code):

        if not self.ontology:
            raise ValueError("Missing stimulus ontology")

        try:
            stim = self.ontology.find_one(stim_code, tag_type="code")
            return stim.tags(tag_type="name")[0][-1]

        except KeyError:
            if self.validate_stim:
                raise
            else:
                warnings.warn("Stimulus code {} is not in the ontology".format(stim_code))
                return
=======
from ipfx.dataset.ephys_data_set import EphysDataSet
EphysDataSet = class_deprecated(  # type: ignore
    "Import EphysDataSet from ipfx.dataset.ephys_dataset rather than "
    "ipfx.ephys_dataset"
)(EphysDataSet)
>>>>>>> c3a1452a
<|MERGE_RESOLUTION|>--- conflicted
+++ resolved
@@ -1,304 +1,10 @@
-<<<<<<< HEAD
-import warnings
-import logging
-import pandas as pd
-import numpy as np
-
-from ipfx.sweep import Sweep, SweepSet
-from ipfx.stimulus import StimulusOntology
-=======
 """A shim for backwards compatible imports of EphysDataSet
 """
->>>>>>> c3a1452a
 
 from allensdk.deprecated import class_deprecated
 
-<<<<<<< HEAD
-    STIMULUS_UNITS = 'stimulus_units'
-    STIMULUS_CODE = 'stimulus_code'
-    STIMULUS_AMPLITUDE = 'stimulus_amplitude'
-    STIMULUS_NAME = 'stimulus_name'
-    SWEEP_NUMBER = 'sweep_number'
-    CLAMP_MODE = 'clamp_mode'
-
-    COLUMN_NAMES = [STIMULUS_UNITS,
-                    STIMULUS_CODE,
-                    STIMULUS_AMPLITUDE,
-                    STIMULUS_NAME,
-                    CLAMP_MODE,
-                    SWEEP_NUMBER,
-                    ]
-
-    LONG_SQUARE = 'long_square'
-    COARSE_LONG_SQUARE = 'coarse_long_square'
-    SHORT_SQUARE_TRIPLE = 'short_square_triple'
-    SHORT_SQUARE = 'short_square'
-    RAMP = 'ramp'
-
-    VOLTAGE_CLAMP = "VoltageClamp"
-    CURRENT_CLAMP = "CurrentClamp"
-
-    def __init__(
-            self, 
-            ontology, 
-            validate_stim=True, 
-            deprecation_warning=False
-    ):
-
-        self.sweep_table = None
-        self.ontology = ontology or StimulusOntology.default()
-        self.validate_stim = validate_stim
-
-        if deprecation_warning:
-            warnings.warn(np.VisibleDeprecationWarning((
-                "Instead of constructing {} instances "
-                "directly, use ipfx.data_set_utils.create_data_set"
-                "this will make it easier to transition to ipfx 1.0.0"
-            ).format(type(self))))
-
-    @property
-    def nwb_data(self):
-        warnings.warn(np.VisibleDeprecationWarning(
-                "In ipfx 1.0.0 nwb_data will not be a public attribute of "
-                "EphysDataSet"
-        ))
-        return self._nwb_data
-
-    
-    def build_sweep_table(self, sweep_info=None, deprecation_warning=True):
-
-        if deprecation_warning:
-            warnings.warn(np.VisibleDeprecationWarning(
-                "in ipfx version 1.0.0 build_sweep_table will not be a "
-                "public method of EphysDataSet"
-            ))
-
-        if sweep_info:
-            self.add_clamp_mode(
-                sweep_info, deprecation_warning=deprecation_warning
-            )
-            self.sweep_table = pd.DataFrame.from_records(sweep_info)
-        else:
-            self.sweep_table = pd.DataFrame(columns=self.COLUMN_NAMES)
-
-    def add_clamp_mode(self, sweep_info, deprecation_warning=True):
-        """
-        Check if clamp mode is available and otherwise detect it
-        Parameters
-        ----------
-        sweep_info
-
-        Returns
-        -------
-
-        """
-
-        if deprecation_warning:
-            warnings.warn(np.VisibleDeprecationWarning(
-                "in ipfx version 1.0.0 add_clamp_mode will not be a "
-                "public method of EphysDataSet"
-            ))
-
-        for sweep_record in sweep_info:
-            sweep_number = sweep_record["sweep_number"]
-            sweep_record[self.CLAMP_MODE] = self.get_clamp_mode(sweep_number)
-
-    def filtered_sweep_table(self,
-                             clamp_mode=None,
-                             stimuli=None,
-                             stimuli_exclude=None,
-                             ):
-
-        st = self.sweep_table
-
-        if clamp_mode:
-            mask = st[self.CLAMP_MODE] == clamp_mode
-            st = st[mask.astype(bool)]
-
-        if stimuli:
-            mask = st[self.STIMULUS_CODE].apply(
-                self.ontology.stimulus_has_any_tags, args=(stimuli,), tag_type="code")
-            st = st[mask.astype(bool)]
-
-        if stimuli_exclude:
-            mask = ~st[self.STIMULUS_CODE].apply(
-                self.ontology.stimulus_has_any_tags, args=(stimuli_exclude,), tag_type="code")
-            st = st[mask.astype(bool)]
-
-        return st
-
-    def get_sweep_number(self, stimuli, clamp_mode=None):
-
-        sweeps = self.filtered_sweep_table(clamp_mode=clamp_mode,
-                                           stimuli=stimuli).sort_values(by=self.SWEEP_NUMBER)
-
-        if len(sweeps) > 1:
-            logging.warning(
-                "Found multiple sweeps for stimulus %s: using largest sweep number" % str(stimuli))
-
-        if len(sweeps) == 0:
-            raise IndexError("Cannot find {} sweeps with clamp mode: {} found ".format(stimuli,clamp_mode))
-
-        return sweeps.sweep_number.values[-1]
-
-    def get_sweep_record(self, sweep_number):
-        """
-        Parameters
-        ----------
-        sweep_number: int sweep number
-
-        Returns
-        -------
-        sweep_record: dict of sweep properties
-        """
-
-        st = self.sweep_table
-
-        if sweep_number is not None:
-            mask = st[self.SWEEP_NUMBER] == sweep_number
-            st = st[mask]
-
-        return st.to_dict(orient='records')[0]
-
-    def sweep(self, sweep_number):
-
-        """
-        Create an instance of the Sweep class with the data loaded from the from a file
-
-        Parameters
-        ----------
-        sweep_number: int
-
-        Returns
-        -------
-        sweep: Sweep object
-        """
-
-        sweep_data = self.get_sweep_data(sweep_number)
-        sweep_record = self.get_sweep_record(sweep_number)
-        sampling_rate = sweep_data['sampling_rate']
-        dt = 1. / sampling_rate
-        t = np.arange(0, len(sweep_data['stimulus'])) * dt
-
-        epochs = sweep_data.get('epochs')
-        clamp_mode = sweep_record['clamp_mode']
-
-        if clamp_mode == "VoltageClamp":
-            v = sweep_data['stimulus']
-            i = sweep_data['response']
-        elif clamp_mode == "CurrentClamp":
-            v = sweep_data['response']
-            i = sweep_data['stimulus']
-        else:
-            raise Exception("Unable to determine clamp mode for sweep " + sweep_number)
-
-        v *= 1.0e3    # convert units V->mV
-        i *= 1.0e12   # convert units A->pA
-
-        if len(sweep_data['stimulus']) != len(sweep_data['response']):
-            warnings.warn("Stimulus duration {} is not equal reponse duration {}".
-                          format(len(sweep_data['stimulus']),len(sweep_data['response'])))
-
-        try:
-            sweep = Sweep(t=t,
-                          v=v,
-                          i=i,
-                          sampling_rate=sampling_rate,
-                          sweep_number=sweep_number,
-                          clamp_mode=clamp_mode,
-                          epochs=epochs,
-                          )
-
-        except Exception:
-            logging.warning("Error reading sweep %d" % sweep_number)
-            raise
-
-        return sweep
-
-    def sweep_set(self, sweep_numbers):
-        try:
-            return SweepSet([self.sweep(sn) for sn in sweep_numbers])
-        except TypeError:  # not iterable
-            return SweepSet([self.sweep(sweep_numbers)])
-
-    def aligned_sweeps(self, sweep_numbers, stim_onset_delta):
-        raise NotImplementedError
-
-    def extract_sweep_stim_info(self):
-        """
-        Returns
-        -------
-        sweep_props: list of dicts
-            where each dict includes sweep properties
-        """
-
-        raise NotImplementedError
-
-    def get_recording_date(self):
-        raise NotImplementedError
-
-    def get_sweep_data(self, sweep_number):
-        """
-        Read sweep data from the nwb file
-        Substitute trailing zeros in the response for np.nan
-        because trailing zeros occur after the end of recording
-
-        Parameters
-        ----------
-        sweep_number
-
-        Returns
-        -------
-        dict in the format:
-
-        {
-            'stimulus': np.ndarray,
-            'response': np.ndarray,
-            'stimulus_unit': string,
-            'sampling_rate': float
-        }
-        """
-
-        sweep_data = self._nwb_data.get_sweep_data(sweep_number)
-
-        response = sweep_data['response']
-
-        nonzero =  np.flatnonzero(response)
-        if len(nonzero) == 0:
-            recording_end_idx = 0
-        else:
-            recording_end_idx = nonzero[-1] + 1
-
-        sweep_data["response"] = response[:recording_end_idx]
-        sweep_data["stimulus"] = sweep_data["stimulus"][:recording_end_idx]
-
-        return sweep_data
-
-    def get_clamp_mode(self,stimulus_number):
-        raise NotImplementedError
-
-    def get_stimulus_code(self,stimulus_number):
-        raise NotImplementedError
-
-    def get_stimulus_name(self, stim_code):
-
-        if not self.ontology:
-            raise ValueError("Missing stimulus ontology")
-
-        try:
-            stim = self.ontology.find_one(stim_code, tag_type="code")
-            return stim.tags(tag_type="name")[0][-1]
-
-        except KeyError:
-            if self.validate_stim:
-                raise
-            else:
-                warnings.warn("Stimulus code {} is not in the ontology".format(stim_code))
-                return
-=======
 from ipfx.dataset.ephys_data_set import EphysDataSet
 EphysDataSet = class_deprecated(  # type: ignore
     "Import EphysDataSet from ipfx.dataset.ephys_dataset rather than "
     "ipfx.ephys_dataset"
-)(EphysDataSet)
->>>>>>> c3a1452a
+)(EphysDataSet)