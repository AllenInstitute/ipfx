import warnings
import logging
import re
import pandas as pd
import numpy as np
from ipfx.stimulus import StimulusOntology
from ipfx.sweep import Sweep,SweepSet


class EphysDataSet(object):

    STIMULUS_UNITS = 'stimulus_units'
    STIMULUS_CODE = 'stimulus_code'
    STIMULUS_AMPLITUDE = 'stimulus_amplitude'
    STIMULUS_NAME = 'stimulus_name'
    SWEEP_NUMBER = 'sweep_number'
    PASSED = 'passed'
    CLAMP_MODE = 'clamp_mode'

    COLUMN_NAMES = [STIMULUS_UNITS,
                    STIMULUS_CODE,
                    STIMULUS_AMPLITUDE,
                    STIMULUS_NAME,
                    CLAMP_MODE,
                    SWEEP_NUMBER,
                    PASSED
                    ]

    LONG_SQUARE = 'long_square'
    COARSE_LONG_SQUARE = 'coarse_long_square'
    SHORT_SQUARE_TRIPLE = 'short_square_triple'
    SHORT_SQUARE = 'short_square'
    RAMP = 'ramp'

    VOLTAGE_CLAMP = "VoltageClamp"
    CURRENT_CLAMP = "CurrentClamp"
<<<<<<< HEAD

    current_clamp_units = ('Amps', 'pA')
=======
>>>>>>> d1f0679d

    def __init__(self, ontology=None, validate_stim=True):
        self.sweep_table = None
        self.ontology = ontology if ontology else StimulusOntology()
        self.validate_stim = validate_stim

    def build_sweep_table(self, sweep_meta_data=None):

        if sweep_meta_data:

            self.sweep_table = pd.DataFrame.from_records(sweep_meta_data)
        else:
            self.sweep_table = pd.DataFrame(columns=self.COLUMN_NAMES)

    def filtered_sweep_table(self,
                             clamp_mode=None,
                             passing_only=False,
                             stimuli=None,
                             stimuli_exclude=None,
                             ):

        st = self.sweep_table

        if clamp_mode:
            mask = st[self.CLAMP_MODE] == clamp_mode
            st = st[mask.astype(bool)]

        if passing_only:
            mask = st[self.PASSED]
            st = st[mask.astype(bool)]

        if stimuli:
            mask = st[self.STIMULUS_CODE].apply(
                self.ontology.stimulus_has_any_tags, args=(stimuli,), tag_type="code")
            st = st[mask.astype(bool)]

        if stimuli_exclude:
            mask = ~st[self.STIMULUS_CODE].apply(
                self.ontology.stimulus_has_any_tags, args=(stimuli_exclude,), tag_type="code")
            st = st[mask.astype(bool)]

        return st

    def get_sweep_number(self, stimuli, clamp_mode=None):

        sweeps = self.filtered_sweep_table(clamp_mode=clamp_mode,
                                           stimuli=stimuli).sort_values(by=self.SWEEP_NUMBER)

        if len(sweeps) > 1:
            logging.warning(
                "Found multiple sweeps for stimulus %s: using largest sweep number" % str(stimuli))

        if len(sweeps) == 0:
            raise IndexError("Cannot find {} sweeps with clamp mode: {} found ".format(stimuli,clamp_mode))

        return sweeps.sweep_number.values[-1]

    def get_sweep_meta_data(self, sweep_number):
        """
        Parameters
        ----------
        sweep_number: int sweep number

        Returns
        -------
        sweep_meta_data: dict of sweep properties
        """

        st = self.sweep_table

        if sweep_number is not None:
            mask = st[self.SWEEP_NUMBER] == sweep_number
            st = st[mask]

        return st.to_dict(orient='records')[0]

    def sweep(self, sweep_number):

        """
        Create an instance of the Sweep class with the data loaded from the from a file

        Parameters
        ----------
        sweep_number: int

        Returns
        -------
        sweep: Sweep object
        """

        sweep_data = self.get_sweep_data(sweep_number)
        sweep_meta_data = self.get_sweep_meta_data(sweep_number)
        sampling_rate = sweep_data['sampling_rate']
        dt = 1. / sampling_rate
        t = np.arange(0, len(sweep_data['stimulus'])) * dt

        epochs = sweep_data.get('epochs')
<<<<<<< HEAD
        clamp_mode = self.infer_clamp_mode(sweep_meta_data['stimulus_units'])
        if clamp_mode == self.VOLTAGE_CLAMP:
=======
        clamp_mode = sweep_meta_data['clamp_mode']
        if clamp_mode == "VoltageClamp":
>>>>>>> d1f0679d
            v = sweep_data['stimulus']
            i = sweep_data['response']
        elif clamp_mode == self.CURRENT_CLAMP:
            v = sweep_data['response']
            i = sweep_data['stimulus']
        else:
            raise Exception("Unable to determine clamp mode for sweep " + sweep_number)

        if len(sweep_data['stimulus']) != len(sweep_data['response']):
            warnings.warn("Stimulus duration {} is not equal reponse duration {}".
                          format(len(sweep_data['stimulus']),len(sweep_data['response'])))

        try:
            sweep = Sweep(t=t,
                          v=v,
                          i=i,
                          sampling_rate=sampling_rate,
                          sweep_number=sweep_number,
                          clamp_mode=clamp_mode,
                          epochs=epochs,
                          )

        except Exception:
            logging.warning("Error reading sweep %d" % sweep_number)
            raise

        return sweep

<<<<<<< HEAD
    def infer_clamp_mode(self, stimulus_unit):

        clamp_mode = "CurrentClamp" if stimulus_unit in self.current_clamp_units else "VoltageClamp"

        return clamp_mode

=======
>>>>>>> d1f0679d
    def sweep_set(self, sweep_numbers):
        try:
            return SweepSet([self.sweep(sn) for sn in sweep_numbers])
        except TypeError:  # not iterable
            return SweepSet([self.sweep(sweep_numbers)])

    def aligned_sweeps(self, sweep_numbers, stim_onset_delta):
        raise NotImplementedError

    def extract_sweep_meta_data(self):
        """
        Returns
        -------
        sweep_props: list of dicts
            where each dict includes sweep properties
        """

        raise NotImplementedError

    def modify_api_sweep_info(self, sweep_list):
        return [{EphysDataSet.SWEEP_NUMBER: s['sweep_number'],
                 EphysDataSet.STIMULUS_UNITS: s['stimulus_units'],
                 EphysDataSet.STIMULUS_AMPLITUDE: s['stimulus_absolute_amplitude'],
                 EphysDataSet.STIMULUS_CODE: re.sub(r"\[\d+\]", "", s['stimulus_description']),
                 EphysDataSet.STIMULUS_NAME: s['stimulus_name'],
                 EphysDataSet.CLAMP_MODE: s['clamp_mode'],
                 EphysDataSet.PASSED: True} for s in sweep_list]

    def get_sweep_data(self, sweep_number):
        """
        Return the data of sweep_number as dict. The dict has the format:

        {
            'stimulus': np.ndarray,
            'response': np.ndarray,
            'stimulus_unit': string,
            'sampling_rate': float
        }

        """
        raise NotImplementedError

    def get_stimulus_name(self, stim_code):

        if not self.ontology:
            raise ValueError("Missing stimulus ontology")

        try:
            stim = self.ontology.find_one(stim_code, tag_type="code")
            return stim.tags(tag_type="name")[0][-1]

        except KeyError:
            if self.validate_stim:
                raise
            else:
                warnings.warn("Stimulus code {} is not in the ontology".format(stim_code))
                return<|MERGE_RESOLUTION|>--- conflicted
+++ resolved
@@ -34,11 +34,8 @@
 
     VOLTAGE_CLAMP = "VoltageClamp"
     CURRENT_CLAMP = "CurrentClamp"
-<<<<<<< HEAD
 
     current_clamp_units = ('Amps', 'pA')
-=======
->>>>>>> d1f0679d
 
     def __init__(self, ontology=None, validate_stim=True):
         self.sweep_table = None
@@ -136,13 +133,8 @@
         t = np.arange(0, len(sweep_data['stimulus'])) * dt
 
         epochs = sweep_data.get('epochs')
-<<<<<<< HEAD
         clamp_mode = self.infer_clamp_mode(sweep_meta_data['stimulus_units'])
         if clamp_mode == self.VOLTAGE_CLAMP:
-=======
-        clamp_mode = sweep_meta_data['clamp_mode']
-        if clamp_mode == "VoltageClamp":
->>>>>>> d1f0679d
             v = sweep_data['stimulus']
             i = sweep_data['response']
         elif clamp_mode == self.CURRENT_CLAMP:
@@ -171,15 +163,12 @@
 
         return sweep
 
-<<<<<<< HEAD
     def infer_clamp_mode(self, stimulus_unit):
 
         clamp_mode = "CurrentClamp" if stimulus_unit in self.current_clamp_units else "VoltageClamp"
 
         return clamp_mode
 
-=======
->>>>>>> d1f0679d
     def sweep_set(self, sweep_numbers):
         try:
             return SweepSet([self.sweep(sn) for sn in sweep_numbers])
