from typing import Dict, Any, List, Optional
import abc
import warnings
from ipfx.stimulus import StimulusOntology


class EphysDataInterface(abc.ABC):
    """
    The interface that any child class providing data to the EphysDataSet must implement

    """

    def __init__(self, ontology: StimulusOntology):

        self.ontology = ontology

<<<<<<< HEAD
=======
    @abc.abstractproperty
    def sweep_numbers(self) -> Sequence[int]:
        """A time-ordered sequence of each sweep's integer identifier
        """

>>>>>>> bb0e73e7
    @abc.abstractmethod
    def get_sweep_data(self, sweep_number: int) -> Dict[str,Any]:
        """
        Extract sweep data

        Parameters
        ----------
        sweep_number

        Returns
        -------

        dict in the format:

        {
            'stimulus': np.ndarray,
            'response': np.ndarray,
            'stimulus_unit': string,
            'sampling_rate': float
        }

        """
        raise NotImplementedError


    @abc.abstractmethod
    def get_sweep_record(self, sweep_number: int) -> Dict[str,Any]:
        """
        Extract sweep data

        Parameters
        ----------
        sweep_number

        Returns
        -------

        dict in the format:

        {
            "sweep_number": int,
            "stimulus_units": str,
            "bridge_balance_mohm": float,
            "leak_pa": float,
            "stimulus_scale_factor": float,
            "stimulus_code": str,
            "stimulus_code_ext": str,
            "stimulus_name": str,
        }

        """
        raise NotImplementedError


    @abc.abstractmethod
    def get_sweep_attrs(self, sweep_number) -> Dict[str,Any]:
        """
        Extract sweep attributes

        Parameters
        ----------
        sweep_number

        Returns
        -------
        sweep attributes
        """

        raise NotImplementedError

    @abc.abstractmethod
    def get_sweep_number(self, sweep_name:str)-> int:
        """
        Infer sweep number from the sweep_name

        Parameters
        ----------
        sweep_name

        Returns
        -------

        """
        raise NotImplementedError

    @abc.abstractmethod
    def get_stim_code(self, sweep_number: int) -> str:
        """
        Extract stimulus code

        Parameters
        ----------
        sweep_number

        Returns
        -------
        stimulus code
        """
        raise NotImplementedError

    @abc.abstractmethod
    def get_stimulus_name(self,
                          stim_code: str,
                          validate: Optional[bool] = True) -> str:
        """
        Extract name of the stimulus from the stimulus given the ontology

        Parameters
        ----------
        validate: flag to validate the stimulus code is in the ontology

        Returns
        -------
        stimulus name
        """

    @abc.abstractmethod
    def get_stim_code_ext(self, sweep_number: int)-> str:
        """
        Extract stimulus code with the extension of the format: stim_code + %d

        Parameters
        ----------
        sweep_number

        Returns
        -------
        stimulus code with extension
        """
        raise NotImplementedError


    @abc.abstractmethod
    def get_session_start_time(self) -> str:
        """
        Extract session_start_time in nwb
        Use last value if more than one is present

        Returns
        -------
<<<<<<< HEAD
        recording_date: str
            use date format "%Y-%m-%d %H:%M:%S", drop timezone info
=======
        The codified name of the stimulus presented on the
        identified sweep
>>>>>>> bb0e73e7
        """

        raise NotImplementedError

    @abc.abstractmethod
    def get_recording_date(self) -> str:
        """
        Extract recording date

        Returns
        -------
        recording date
        """

        raise NotImplementedError


    @abc.abstractmethod
    def get_stimulus_unit(self, sweep_number: int) -> str:
        """
        Extract unit of a stimulus

        Parameters
        ----------
        sweep_number

        Returns
        -------
        stimulus unit
        """

        raise NotImplementedError

<<<<<<< HEAD
    @abc.abstractmethod
    def get_real_sweep_number(self, sweep_name:str, assumed_sweep_number: Optional[int]=None) -> int:
        """
        Return the real sweep number for the given sweep_name. Falls back to
        assumed_sweep_number if given.

        Parameters
        ----------
        sweep_name
        assumed_sweep_number

        Returns
        -------
        sweep number

        """

        raise NotImplementedError

    @abc.abstractmethod
    def get_starting_time(self, data_set_name: str) -> str:
        """

        Parameters
        ----------
        data_set_name

        Returns
        -------
        starting time of acquisition


        """
        raise NotImplementedError

    @abc.abstractmethod
    def build_sweep_map(self):
        """
        Build table for mapping sweep_number to the names of stimulus and acquisition groups in the nwb file
        Returns
        -------
        """

        raise NotImplementedError

    @abc.abstractmethod
    def drop_reacquired_sweeps(self):
        """
        If sweep was re-acquired, then drop earlier acquired sweep with the same sweep_number
        """

        raise NotImplementedError

    @abc.abstractmethod
    def get_sweep_map(self, sweep_number):
        """
        Parameters
        ----------
        sweep_number: int
            real sweep number
        Returns
        -------
        sweep_map: dict
        """

        raise NotImplementedError
=======
>>>>>>> bb0e73e7

    @abc.abstractmethod
    def get_acquisition_groups(self) -> List[str]:
        """
        Collect names of hdf5 groups from the acquisition

        Returns
        -------
        names of acquisition groups
        """

        raise NotImplementedError

    @abc.abstractmethod
    def get_stimulus_groups(self) ->List[str]:
        """
        Collect names of hdf5 groups from the stimulus

        Returns
        -------
        names of acquisition groups
        """

        raise NotImplementedError

    def get_stimulus_name(self, stim_code):

        if not self.ontology:
            raise ValueError("Missing stimulus ontology")

        try:
            stim = self.ontology.find_one(stim_code, tag_type="code")
            return stim.tags(tag_type="name")[0][-1]

        except KeyError:
            if self.validate_stim:
                raise
            else:
                warnings.warn("Stimulus code {} is not in the ontology".format(stim_code))
                return

    @abc.abstractmethod
    def get_clamp_mode(self, sweep_number) -> str:
        """
        Extract clamp mode from the class of Time Series
        Parameters
        ----------
        sweep_number

        Returns
        -------

        """
        raise NotImplementedError<|MERGE_RESOLUTION|>--- conflicted
+++ resolved
@@ -1,6 +1,8 @@
-from typing import Dict, Any, List, Optional
+from typing import Dict, Any, List, Optional, Sequence
 import abc
 import warnings
+from datetime import datetime
+
 from ipfx.stimulus import StimulusOntology
 
 
@@ -14,16 +16,13 @@
 
         self.ontology = ontology
 
-<<<<<<< HEAD
-=======
     @abc.abstractproperty
     def sweep_numbers(self) -> Sequence[int]:
         """A time-ordered sequence of each sweep's integer identifier
         """
 
->>>>>>> bb0e73e7
     @abc.abstractmethod
-    def get_sweep_data(self, sweep_number: int) -> Dict[str,Any]:
+    def get_sweep_data(self, sweep_number: int) -> Dict[str, Any]:
         """
         Extract sweep data
 
@@ -48,13 +47,12 @@
 
 
     @abc.abstractmethod
-    def get_sweep_record(self, sweep_number: int) -> Dict[str,Any]:
-        """
-        Extract sweep data
+    def get_sweep_metadata(self, sweep_number: int) -> Dict[str, Any]:
+        """Returns metadata about a sweep
 
         Parameters
         ----------
-        sweep_number
+        sweep_number : identifier of the sweep whose metadata will be returned
 
         Returns
         -------
@@ -70,6 +68,7 @@
             "stimulus_code": str,
             "stimulus_code_ext": str,
             "stimulus_name": str,
+            "clamp_mode": str
         }
 
         """
@@ -77,7 +76,7 @@
 
 
     @abc.abstractmethod
-    def get_sweep_attrs(self, sweep_number) -> Dict[str,Any]:
+    def get_sweep_attrs(self, sweep_number) -> Dict[str, Any]:
         """
         Extract sweep attributes
 
@@ -93,98 +92,28 @@
         raise NotImplementedError
 
     @abc.abstractmethod
-    def get_sweep_number(self, sweep_name:str)-> int:
-        """
-        Infer sweep number from the sweep_name
+    def get_stimulus_code(self, sweep_number: int) -> str:
+        """Obtain the code of the stimulus presented on a particular sweep.
 
         Parameters
         ----------
-        sweep_name
+        sweep_number : unique identifier for the sweep
 
         Returns
         -------
-
+        The codified name of the stimulus presented on the
+        identified sweep
         """
         raise NotImplementedError
 
     @abc.abstractmethod
-    def get_stim_code(self, sweep_number: int) -> str:
-        """
-        Extract stimulus code
-
-        Parameters
-        ----------
-        sweep_number
+    def get_full_recording_date(self) -> datetime:
+        """Obtain the full date and time at which recording began.
 
         Returns
         -------
-        stimulus code
+        A datetime object, with timezone, reporting the start of recording
         """
-        raise NotImplementedError
-
-    @abc.abstractmethod
-    def get_stimulus_name(self,
-                          stim_code: str,
-                          validate: Optional[bool] = True) -> str:
-        """
-        Extract name of the stimulus from the stimulus given the ontology
-
-        Parameters
-        ----------
-        validate: flag to validate the stimulus code is in the ontology
-
-        Returns
-        -------
-        stimulus name
-        """
-
-    @abc.abstractmethod
-    def get_stim_code_ext(self, sweep_number: int)-> str:
-        """
-        Extract stimulus code with the extension of the format: stim_code + %d
-
-        Parameters
-        ----------
-        sweep_number
-
-        Returns
-        -------
-        stimulus code with extension
-        """
-        raise NotImplementedError
-
-
-    @abc.abstractmethod
-    def get_session_start_time(self) -> str:
-        """
-        Extract session_start_time in nwb
-        Use last value if more than one is present
-
-        Returns
-        -------
-<<<<<<< HEAD
-        recording_date: str
-            use date format "%Y-%m-%d %H:%M:%S", drop timezone info
-=======
-        The codified name of the stimulus presented on the
-        identified sweep
->>>>>>> bb0e73e7
-        """
-
-        raise NotImplementedError
-
-    @abc.abstractmethod
-    def get_recording_date(self) -> str:
-        """
-        Extract recording date
-
-        Returns
-        -------
-        recording date
-        """
-
-        raise NotImplementedError
-
 
     @abc.abstractmethod
     def get_stimulus_unit(self, sweep_number: int) -> str:
@@ -202,99 +131,6 @@
 
         raise NotImplementedError
 
-<<<<<<< HEAD
-    @abc.abstractmethod
-    def get_real_sweep_number(self, sweep_name:str, assumed_sweep_number: Optional[int]=None) -> int:
-        """
-        Return the real sweep number for the given sweep_name. Falls back to
-        assumed_sweep_number if given.
-
-        Parameters
-        ----------
-        sweep_name
-        assumed_sweep_number
-
-        Returns
-        -------
-        sweep number
-
-        """
-
-        raise NotImplementedError
-
-    @abc.abstractmethod
-    def get_starting_time(self, data_set_name: str) -> str:
-        """
-
-        Parameters
-        ----------
-        data_set_name
-
-        Returns
-        -------
-        starting time of acquisition
-
-
-        """
-        raise NotImplementedError
-
-    @abc.abstractmethod
-    def build_sweep_map(self):
-        """
-        Build table for mapping sweep_number to the names of stimulus and acquisition groups in the nwb file
-        Returns
-        -------
-        """
-
-        raise NotImplementedError
-
-    @abc.abstractmethod
-    def drop_reacquired_sweeps(self):
-        """
-        If sweep was re-acquired, then drop earlier acquired sweep with the same sweep_number
-        """
-
-        raise NotImplementedError
-
-    @abc.abstractmethod
-    def get_sweep_map(self, sweep_number):
-        """
-        Parameters
-        ----------
-        sweep_number: int
-            real sweep number
-        Returns
-        -------
-        sweep_map: dict
-        """
-
-        raise NotImplementedError
-=======
->>>>>>> bb0e73e7
-
-    @abc.abstractmethod
-    def get_acquisition_groups(self) -> List[str]:
-        """
-        Collect names of hdf5 groups from the acquisition
-
-        Returns
-        -------
-        names of acquisition groups
-        """
-
-        raise NotImplementedError
-
-    @abc.abstractmethod
-    def get_stimulus_groups(self) ->List[str]:
-        """
-        Collect names of hdf5 groups from the stimulus
-
-        Returns
-        -------
-        names of acquisition groups
-        """
-
-        raise NotImplementedError
 
     def get_stimulus_name(self, stim_code):
 
