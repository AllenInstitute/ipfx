<<<<<<< HEAD
from typing import Dict, Any
=======
from typing import Dict, Any, List, Optional
>>>>>>> 3d25ade7

from ipfx.stimulus import StimulusOntology
from ipfx.dataset.ephys_nwb_data import EphysNWBData, get_finite_or_none


class HBGNWBData(EphysNWBData):
    """
    Provides an Ephys Data Interface to an HBG generated NWB file

    """

    def __init__(self,
                 nwb_file: str,
                 ontology: StimulusOntology,
                 load_into_memory: bool = True,
                 ):
<<<<<<< HEAD
        super(HBGNWBData, self).__init__(
            nwb_file=nwb_file,
            ontology=ontology,
            load_into_memory=load_into_memory,
            validate_stim=validate_stim
        )
=======
>>>>>>> 3d25ade7

        super().__init__(nwb_file=nwb_file,
                         ontology=ontology,
                         load_into_memory=load_into_memory,
                         )

    def get_stimulus_code_ext(self, sweep_number):
        return super().get_stimulus_code(sweep_number)

    def get_sweep_metadata(self, sweep_number: int) -> Dict[str, Any]:
        attrs = self.get_sweep_attrs(sweep_number)

        sweep_record = {
            "sweep_number": sweep_number,
            "stimulus_units": self.get_stimulus_unit(sweep_number),
            "bridge_balance_mohm": get_finite_or_none(attrs, "bridge_balance"),
            "leak_pa": get_finite_or_none(attrs, "bias_current"),
            "stimulus_scale_factor": get_finite_or_none(attrs, "gain"),
            "stimulus_code": self.get_stimulus_code(sweep_number),
            "stimulus_code_ext": self.get_stimulus_code_ext(sweep_number),
            "clamp_mode": self.get_clamp_mode(sweep_number),
        }

        if self.ontology:
            sweep_record["stimulus_name"] = self.get_stimulus_name(
                sweep_record["stimulus_code"]
            )

        return sweep_record<|MERGE_RESOLUTION|>--- conflicted
+++ resolved
@@ -1,8 +1,4 @@
-<<<<<<< HEAD
-from typing import Dict, Any
-=======
 from typing import Dict, Any, List, Optional
->>>>>>> 3d25ade7
 
 from ipfx.stimulus import StimulusOntology
 from ipfx.dataset.ephys_nwb_data import EphysNWBData, get_finite_or_none
@@ -19,20 +15,12 @@
                  ontology: StimulusOntology,
                  load_into_memory: bool = True,
                  ):
-<<<<<<< HEAD
         super(HBGNWBData, self).__init__(
             nwb_file=nwb_file,
             ontology=ontology,
             load_into_memory=load_into_memory,
             validate_stim=validate_stim
         )
-=======
->>>>>>> 3d25ade7
-
-        super().__init__(nwb_file=nwb_file,
-                         ontology=ontology,
-                         load_into_memory=load_into_memory,
-                         )
 
     def get_stimulus_code_ext(self, sweep_number):
         return super().get_stimulus_code(sweep_number)
