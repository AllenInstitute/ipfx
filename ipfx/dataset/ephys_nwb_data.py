--- conflicted
+++ resolved
@@ -60,25 +60,10 @@
                  validate_stim: bool = True
                  ):
 
-<<<<<<< HEAD
         super(EphysNWBData, self).__init__(
             ontology=ontology, validate_stim=validate_stim)
-
-        if load_into_memory:
-            with open(nwb_file, 'rb') as fh:
-                nwb_file = BytesIO(fh.read())
-        self.nwb_file = nwb_file
-        self._h5_file = h5py.File(nwb_file)
-        self.nwb = NWBHDF5IO(
-            path=self._h5_file.filename, mode='r', file=self._h5_file
-        ).read()
-
-=======
-        super().__init__(ontology=ontology)
-        
         self.load_nwb(nwb_file, load_into_memory)
         
->>>>>>> 3d25ade7
         self.acquisition_path = "acquisition"
         self.stimulus_path = "stimulus/presentation"
         self.nwb_major_version = 2
