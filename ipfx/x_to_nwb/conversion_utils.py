--- conflicted
+++ resolved
@@ -10,13 +10,8 @@
 
 import numpy as np
 
-<<<<<<< HEAD
-from pynwb.icephys import (CurrentClampStimulusSeries, VoltageClampStimulusSeries,
-                           CurrentClampSeries, VoltageClampSeries, IZeroClampSeries)
-=======
 from pynwb.icephys import CurrentClampStimulusSeries, VoltageClampStimulusSeries, CurrentClampSeries, \
     VoltageClampSeries, IZeroClampSeries
->>>>>>> ff0614e2
 
 try:
     from pynwb.form.backends.hdf5.h5_utils import H5DataIO
@@ -27,10 +22,6 @@
 V_CLAMP_MODE = 0
 I_CLAMP_MODE = 1
 I0_CLAMP_MODE = 2
-<<<<<<< HEAD
-=======
-
->>>>>>> ff0614e2
 
 # TODO Use the pint package if doing that manually gets too involved
 def parseUnit(unitString):
