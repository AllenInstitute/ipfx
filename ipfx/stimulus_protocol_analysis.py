import numpy as np
import pandas as pd
import logging
from collections import Counter

from . import ephys_features as ft
from . import ephys_extractor as efex

from .ephys_data_set import SweepSet

class StimulusProtocolAnalysis(object):
    MEAN_FEATURES = [ "upstroke_downstroke_ratio", "peak_v", "peak_t", "trough_v", "trough_t",
                      "fast_trough_v", "fast_trough_t", "slow_trough_v", "slow_trough_t",
                      "threshold_v", "threshold_i", "threshold_t", "peak_v", "peak_t" ]

    def __init__(self, spx, sptx):
        self.spx = spx
        self.sptx = sptx

        self._spikes_set = None
        self._sweep_features = None

    def _sweep_to_dict(self, sweep, extra_params=None):
        s = sweep.to_dict()
        s['index'] = sweep.name
        s['spikes'] = self._spikes_set[sweep.name].to_dict(orient='records')
        if extra_params:
            s.update(extra_params[s['index']])
        return s

    def _sweeps_to_dict(self, sweeps, extra_params=None):
        sweep_index = sweeps.to_dict(orient="index")
        out = []
        for sid in sweeps.index:
            s = sweep_index[sid]
            s['index'] = sid
            s['spikes'] = self._spikes_set[sid].to_dict(orient='records')
            if extra_params:
                s.update(extra_params[sid])
            out.append(s)
        return out

    def subthreshold_sweep_features(self, sweep_features=None):
        if sweep_features is None:
            sweep_features = self.all_sweep_features()

        return sweep_features[sweep_features["avg_rate"] == 0]

    def suprathreshold_sweep_features(self, sweep_features=None):
        if sweep_features is None:
            sweep_features = self.all_sweep_features()

        return sweep_features[sweep_features["avg_rate"] > 0]

    def all_sweep_features(self):
        return self._sweep_features

    def mean_features_first_spike(self, spikes_set, features_list=None):
        """ Compute mean feature values for the first spike in list of extractors """

        if features_list is None:
            features_list = self.MEAN_FEATURES

        output = {}
        for mf in features_list:
            mfd = [ spikes[mf].values[0] for spikes in spikes_set if len(spikes) > 0 ]
            output[mf] = np.mean(mfd)
        return output

    def analyze_basic_features(self, sweep_set, extra_sweep_features=None):
        logging.info("analysing basic features:")

        self._spikes_set = []
        for sweep in sweep_set.sweeps:
            logging.info("sweep_id: %d" % sweep.id)
            self._spikes_set.append(self.spx.process(sweep.t, sweep.v, sweep.i))

        self._sweep_features = pd.DataFrame([ self.sptx.process(sweep.t, sweep.v, sweep.i, spikes, extra_sweep_features)
                                              for sweep, spikes in zip(sweep_set.sweeps, self._spikes_set) ])

    def reset_basic_features(self):
        self._spikes_set = None
        self._sweep_features = None

    def analyze(self, sweep_set, extra_sweep_features=None):
        return {}

    def as_dict(self, features, extra_params=None):
        return {}


class RampAnalysis(StimulusProtocolAnalysis):
    def analyze(self, sweep_set):
        self.analyze_basic_features(sweep_set)

        features = {}

        spiking_sweep_features = self.suprathreshold_sweep_features()
        features["spiking_sweeps"] = spiking_sweep_features
        features["mean_spike_0"] = self.mean_features_first_spike(self._spikes_set)

        return features

    def as_dict(self, features, extra_params=None):
        out = features.copy()
        for k in [ "spiking_sweeps" ]:
            out[k] = self._sweeps_to_dict(out[k], extra_params)

        return out


class LongSquareAnalysis(StimulusProtocolAnalysis):

    SUBTHRESH_MAX_AMP = 0
    SAG_TARGET = -100.
    HERO_MIN_AMP_OFFSET = 39.0
    HERO_MAX_AMP_OFFSET = 61.0

    def __init__(self, spx, sptx, subthresh_min_amp, tau_frac=0.1):
        super(LongSquareAnalysis, self).__init__(spx, sptx)
        self.subthresh_min_amp = subthresh_min_amp
        self.sptx.stim_amp_fn = ft._step_stim_amp
        self.tau_frac = tau_frac

    def analyze(self, sweep_set):

        extra_sweep_feature_names = ['peak_deflect','stim_amp','v_baseline','sag']
        self.analyze_basic_features(sweep_set, extra_sweep_features=extra_sweep_feature_names)

        features = {}

        features["sweeps"] = self.all_sweep_features()
        features["v_baseline"] = np.nanmean(self._sweep_features["v_baseline"].values)

        spiking_features = self.analyze_suprathreshold(sweep_set)
        subthresh_features = self.analyze_subthreshold(sweep_set)

        features.update(spiking_features)
        features.update(subthresh_features)

        return features

    def analyze_suprathreshold(self, sweep_set):
        features = {}
        spiking_sweep_features = self.suprathreshold_sweep_features()

        if len(spiking_sweep_features) == 0:
            raise ft.FeatureError("No spiking long square sweeps, cannot compute cell features.")

        min_index = np.argmin(spiking_sweep_features["stim_amp"].values)

        rheobase_index = spiking_sweep_features.iloc[min_index].name

        rheo_sweep = sweep_set.sweeps[rheobase_index]
        rheobase_i = ft._step_stim_amp(rheo_sweep.t, rheo_sweep.i, self.spx.start)

        features["rheobase_extractor_index"] = rheobase_index
        features["rheobase_i"] = rheobase_i
        features["rheobase_sweep"] = spiking_sweep_features.iloc[min_index]
        features["spiking_sweeps"] = spiking_sweep_features

        features["fi_fit_slope"] = efex.fit_fi_slope(spiking_sweep_features["stim_amp"].values,
                                                     spiking_sweep_features["avg_rate"].values)

        # find hero sweep
        hero_sweep = self.find_hero_sweep(rheobase_i, spiking_sweep_features)

        features['hero_sweep'] = hero_sweep

        return features

    def analyze_subthreshold(self, sweep_set):
        features = {}

        subthreshold_sweep_features = self.subthreshold_sweep_features()

        if len(subthreshold_sweep_features) == 0:
            raise ft.FeatureError("No subthreshold long square sweeps, cannot evaluate cell features.")

        logging.debug("subthresh_sweeps: %d", len(subthreshold_sweep_features))

        sags = subthreshold_sweep_features["sag"]
        sag_eval_levels = np.array([ v[0] for v in subthreshold_sweep_features["peak_deflect"] ])
        closest_index = np.argmin(np.abs(sag_eval_levels - self.SAG_TARGET))

        features["sag"] = sags.values[closest_index]
        features["vm_for_sag"] = sag_eval_levels[closest_index]
        features["subthreshold_sweeps"] = subthreshold_sweep_features

        calc_subthresh_features = subthreshold_sweep_features[ (subthreshold_sweep_features["stim_amp"] < self.SUBTHRESH_MAX_AMP) & \
                                                            (subthreshold_sweep_features["stim_amp"] > self.subthresh_min_amp) ].copy()
        logging.debug("calc_subthresh_sweeps: %d", len(calc_subthresh_features))

        calc_subthresh_ss = SweepSet([sweep_set.sweeps[i] for i in calc_subthresh_features.index.values])
        taus = [ ft.time_constant(s.t, s.v, s.i, self.spx.start, self.spx.end, self.tau_frac, self.sptx.baseline_interval) for s in calc_subthresh_ss.sweeps ]

        calc_subthresh_features['tau'] = taus

        features["subthreshold_membrane_property_sweeps"] = calc_subthresh_features
        features["input_resistance"] = ft.input_resistance(calc_subthresh_ss.t,
                                                           calc_subthresh_ss.i,
                                                           calc_subthresh_ss.v,
                                                           self.spx.start, self.spx.end,
                                                           self.sptx.baseline_interval)

        features["tau"] = np.nanmean(calc_subthresh_features['tau'])

        return features

    def as_dict(self, features, extra_params=None):
        out = features.copy()

        for k in [ "sweeps", "subthreshold_membrane_property_sweeps", "subthreshold_sweeps", "spiking_sweeps" ]:
            out[k] = self._sweeps_to_dict(out[k], extra_params)

        for k in [ "hero_sweep", "rheobase_sweep" ]:
            out[k] = self._sweep_to_dict(out[k], extra_params)

        return out

    def find_hero_sweep(self, rheo_amp, spiking_features,
                        min_offset=HERO_MIN_AMP_OFFSET,
                        max_offset=HERO_MAX_AMP_OFFSET):

        hero_min, hero_max = rheo_amp + min_offset, rheo_amp + max_offset
        spiking_features = spiking_features.sort_values("stim_amp")
        hero_features = spiking_features[(spiking_features["stim_amp"] > hero_min) & (spiking_features["stim_amp"] < hero_max)]

        if len(hero_features) == 0:
            raise ValueError, "Cannot find hero sweep in the range of stim amplitudes: [%f,%f] pA" % (hero_min, hero_max)
        else:
            return hero_features.iloc[0]


class ShortSquareAnalysis(StimulusProtocolAnalysis):
    def __init__(self, spx, sptx):
        super(ShortSquareAnalysis, self).__init__(spx, sptx)
        self.sptx.stim_amp_fn = ft._short_step_stim_amp

    def analyze(self, sweep_set):
        extra_sweep_features = [ "stim_amp" ]
        self.analyze_basic_features(sweep_set, extra_sweep_features=extra_sweep_features)

        features = {}

        spiking_sweep_features = self.suprathreshold_sweep_features()

        # Need to count how many had spikes at each amplitude; find most; ties go to lower amplitude
<<<<<<< HEAD
        if len(spiking_sweep_features) == 0:
=======
        if sum(spiking_sweeps) == 0:
>>>>>>> 6fbd1ffe
            raise ft.FeatureError("No spiking short square sweeps, cannot compute cell features.")

        most_common = Counter(spiking_sweep_features["stim_amp"].values).most_common()
        common_amp, common_count = most_common[0]

        for c in most_common[1:]:
            if c[1] < common_count:
                break
            if c[0] < common_amp:
                common_amp = c[0]

        ca_features = spiking_sweep_features[spiking_sweep_features["stim_amp"] == common_amp]
        features["stimulus_amplitude"] = common_amp
        features["common_amp_sweeps"] = ca_features
        features["mean_spike_0"] = self.mean_features_first_spike(self._spikes_set)

        return features


    def as_dict(self, features, extra_params=None):
        out = features.copy()
        for k in [ "common_amp_sweeps" ]:
            out[k] = self._sweeps_to_dict(out[k], extra_params)
        return out<|MERGE_RESOLUTION|>--- conflicted
+++ resolved
@@ -246,11 +246,7 @@
         spiking_sweep_features = self.suprathreshold_sweep_features()
 
         # Need to count how many had spikes at each amplitude; find most; ties go to lower amplitude
-<<<<<<< HEAD
         if len(spiking_sweep_features) == 0:
-=======
-        if sum(spiking_sweeps) == 0:
->>>>>>> 6fbd1ffe
             raise ft.FeatureError("No spiking short square sweeps, cannot compute cell features.")
 
         most_common = Counter(spiking_sweep_features["stim_amp"].values).most_common()
